[package]
name = "inferno-inference"
version.workspace = true
edition.workspace = true
authors.workspace = true
license.workspace = true
repository.workspace = true
description = "Inference engine implementation for Inferno with Burn ML framework support"

[dependencies]
# Workspace dependencies
tokio = { workspace = true }
serde = { workspace = true }
serde_json = { workspace = true }
tracing = { workspace = true }
thiserror = { workspace = true }
async-trait = { workspace = true }
chrono = { workspace = true }

# Local dependencies
inferno-shared = { workspace = true }

# Configuration and environment
config = { workspace = true }
toml = { workspace = true }
num_cpus = { workspace = true }

# JSON and validation
validator = { workspace = true }

# Process execution is handled by std::process (no additional crate needed)

# ML Framework dependencies - Always enabled for simplicity
# (removing feature complexity as requested)

<<<<<<< HEAD
# Candle ML Framework for optimized inference (with CUDA 12.9 support)
candle-core = { workspace = true, optional = true }
candle-nn = { workspace = true, optional = true }
candle-transformers = { workspace = true, optional = true }
=======
# Candle ML Framework for optimized inference (with CUDA 13.0 support)
candle-core = { git = "https://github.com/huggingface/candle", optional = true, default-features = false }
candle-nn = { git = "https://github.com/huggingface/candle", optional = true, default-features = false }
candle-transformers = { git = "https://github.com/huggingface/candle", optional = true, default-features = false }
>>>>>>> 621fd06e

# Shared dependencies for ML frameworks
tokenizers = { workspace = true, optional = true }
hf-hub = { workspace = true, optional = true }
safetensors = { workspace = true, optional = true }
bytemuck = { workspace = true, optional = true }
half = { workspace = true, optional = true }

# Burn ML Framework - commented out due to upstream compilation issues
# burn = { workspace = true }
# burn-import = { workspace = true }
# llama-burn = { workspace = true }


[dev-dependencies]
tokio-test = { workspace = true }
criterion = { workspace = true }
proptest = { workspace = true }
serial_test = { workspace = true }
tempfile = { workspace = true }
rstest = { workspace = true }

[features]
<<<<<<< HEAD
default = ["candle-cuda", "pretrained"]
test = ["candle-cpu"]  # Note: burn-cpu temporarily disabled
=======
default = ["candle-cpu", "pretrained"]
>>>>>>> 621fd06e
pretrained = []

# Burn ML Framework features (currently disabled due to compilation issues)
# burn-cpu = [
#     "burn/ndarray",
#     "burn/autodiff",
#     "dep:tokenizers",
#     "hf-hub/tokio",
#     "dep:safetensors",
#     "dep:burn-import",
#     "dep:llama-burn"
# ]
# For now, burn-cpu is a stub that enables candle-cpu instead
burn-cpu = ["candle-cpu"]

# Candle ML Framework features
candle-cpu = [
    "dep:candle-core",
    "dep:candle-nn",
    "dep:candle-transformers",
    "dep:tokenizers",
    "hf-hub/tokio",
    "dep:safetensors",
    "dep:bytemuck",
    "dep:half"
]

candle-cuda = [
    "dep:candle-core",
    "dep:candle-nn",
    "dep:candle-transformers",
    "dep:tokenizers",
    "hf-hub/tokio",
    "dep:safetensors",
    "dep:bytemuck",
    "dep:half",
    "candle-core/cuda",
    "candle-nn/cuda",
    "candle-transformers/cuda"
]

candle-metal = [
    "dep:candle-core",
    "dep:candle-nn",
    "dep:candle-transformers",
    "dep:tokenizers",
    "hf-hub/tokio",
    "dep:safetensors",
    "dep:bytemuck",
    "dep:half",
    "candle-core/metal",
    "candle-nn/metal",
    "candle-transformers/metal"
]

# Benchmarks will be added in later phases
# [[bench]]
# name = "latency"
# harness = false

# [[bench]]
# name = "throughput"
# harness = false<|MERGE_RESOLUTION|>--- conflicted
+++ resolved
@@ -33,17 +33,10 @@
 # ML Framework dependencies - Always enabled for simplicity
 # (removing feature complexity as requested)
 
-<<<<<<< HEAD
-# Candle ML Framework for optimized inference (with CUDA 12.9 support)
-candle-core = { workspace = true, optional = true }
-candle-nn = { workspace = true, optional = true }
-candle-transformers = { workspace = true, optional = true }
-=======
 # Candle ML Framework for optimized inference (with CUDA 13.0 support)
 candle-core = { git = "https://github.com/huggingface/candle", optional = true, default-features = false }
 candle-nn = { git = "https://github.com/huggingface/candle", optional = true, default-features = false }
 candle-transformers = { git = "https://github.com/huggingface/candle", optional = true, default-features = false }
->>>>>>> 621fd06e
 
 # Shared dependencies for ML frameworks
 tokenizers = { workspace = true, optional = true }
@@ -67,12 +60,7 @@
 rstest = { workspace = true }
 
 [features]
-<<<<<<< HEAD
-default = ["candle-cuda", "pretrained"]
-test = ["candle-cpu"]  # Note: burn-cpu temporarily disabled
-=======
 default = ["candle-cpu", "pretrained"]
->>>>>>> 621fd06e
 pretrained = []
 
 # Burn ML Framework features (currently disabled due to compilation issues)
